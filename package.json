--- conflicted
+++ resolved
@@ -40,20 +40,12 @@
     "flow-bin": "^0.68.0",
     "husky": "^1.3.1",
     "jest": "^23.6.0",
-<<<<<<< HEAD
-    "microbundle": "^0.11.0"
-  },
-  "scripts": {
-    "lint": "eslint ./",
-    "prepare": "microbundle {stream,twitter}.js",
-=======
-    "microbundle": "^0.4.3",
+    "microbundle": "^0.11.0",
     "typescript": "^3.8.2"
   },
   "scripts": {
     "lint": "eslint ./",
-    "prepare": "microbundle && cp index.d.ts dist/ && bundlesize",
->>>>>>> adadd967
+    "prepare": "microbundle {stream,twitter}.js && cp index.d.ts dist/ && bundlesize",
     "test": "eslint . && jest --detectOpenHandles",
     "release": "npm run -s prepare && npm test && git tag $npm_package_version && git push && git push --tags && npm publish"
   },
