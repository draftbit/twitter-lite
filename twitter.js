const crypto = require('crypto');
const OAuth = require('oauth-1.0a');
const Fetch = require('cross-fetch');
const querystring = require('querystring');
const Stream = require('./stream');

const getUrl = (subdomain, endpoint = '1.1') =>
  `https://${subdomain}.twitter.com/${endpoint}`;

const createOauthClient = ({ key, secret }) => {
  const client = OAuth({
    consumer: { key, secret },
    signature_method: 'HMAC-SHA1',
    hash_function(baseString, key) {
      return crypto
        .createHmac('sha1', key)
        .update(baseString)
        .digest('base64');
    },
  });

  return client;
};

const defaults = {
  subdomain: 'api',
  consumer_key: null,
  consumer_secret: null,
  access_token_key: null,
  access_token_secret: null,
  bearer_token: null,
  version: '1.1',
};

// Twitter expects POST body parameters to be URL-encoded: https://developer.twitter.com/en/docs/basics/authentication/guides/creating-a-signature
// However, some endpoints expect a JSON payload - https://developer.twitter.com/en/docs/direct-messages/sending-and-receiving/api-reference/new-event
// It appears that JSON payloads don't need to be included in the signature,
// because sending DMs works without signing the POST body
const JSON_ENDPOINTS = [
  'direct_messages/events/new',
  'direct_messages/welcome_messages/new',
  'direct_messages/welcome_messages/rules/new',
  'media/metadata/create',
];

const baseHeaders = {
  'Content-Type': 'application/json',
  Accept: 'application/json',
};

function percentEncode(string) {
  // From OAuth.prototype.percentEncode
  return string
    .replace(/!/g, '%21')
    .replace(/\*/g, '%2A')
    .replace(/'/g, '%27')
    .replace(/\(/g, '%28')
    .replace(/\)/g, '%29');
}

class Twitter {
  constructor(options) {
    const config = Object.assign({}, defaults, options);
    this.authType = config.bearer_token ? 'App' : 'User';
    this.client = createOauthClient({
      key: config.consumer_key,
      secret: config.consumer_secret,
    });

    this.token = {
      key: config.access_token_key,
      secret: config.access_token_secret,
    };

    this.url = getUrl(config.subdomain, config.version);
    this.oauth = getUrl(config.subdomain, 'oauth');
    this.config = config;
  }

  /**
   * Parse the JSON from a Response object and add the Headers under `_headers`
   * @param {Response} response - the Response object returned by Fetch
   * @return {Promise<object>}
   * @private
   */
  static async _handleResponse(response) {
    if (response.ok) {
<<<<<<< HEAD
      const headers = response.headers; // TODO: see #44
      // Return empty response on 204 "No content"
      if (response.status === 204)
=======
      const headers = response.headers.raw(); // TODO: see #44
      // Return empty response on 204 "No content", or Content-Length=0
      if (response.status === 204 || response.headers.get('content-length') === '0')
>>>>>>> 6dd318d6
        return {
          _headers: headers,
        };
      // Otherwise, parse JSON response
      return response.json().then(res => {
        res._headers = headers; // TODO: this creates an array-like object when it adds _headers to an array response
        return res;
      });
    } else {
      throw await response.json();
    }
  }

  /**
   * Resolve the TEXT parsed from the successful response or reject the JSON from the error
   * @param {Response} response - the Response object returned by Fetch
   * @return {Promise<object>}
   * @throws {Promise<object>}
   * @private
   */
  static async _handleResponseTextOrJson(response) {
    let body = await response.text();
    if (response.ok) {
      return querystring.parse(body);
    } else {
      let error;
      try {
        // convert to object if it is a json
        error = JSON.parse(body);
      } catch (e) {
        // it is not a json
        error = body;
      }
      return Promise.reject(error);
    }
  }

  async getBearerToken() {
    const headers = {
      Authorization:
        'Basic ' +
        Buffer.from(
          this.config.consumer_key + ':' + this.config.consumer_secret,
        ).toString('base64'),
      'Content-Type': 'application/x-www-form-urlencoded;charset=UTF-8',
    };

    const results = await Fetch('https://api.twitter.com/oauth2/token', {
      method: 'POST',
      body: 'grant_type=client_credentials',
      headers,
    }).then(Twitter._handleResponse);

    return results;
  }

  async getRequestToken(twitterCallbackUrl) {
    const requestData = {
      url: `${this.oauth}/request_token`,
      method: 'POST',
    };

    let parameters = {};
    if (twitterCallbackUrl) parameters = { oauth_callback: twitterCallbackUrl };
    if (parameters) requestData.url += '?' + querystring.stringify(parameters);

    const headers = this.client.toHeader(
      this.client.authorize(requestData, {}),
    );

    const results = await Fetch(requestData.url, {
      method: 'POST',
      headers: Object.assign({}, baseHeaders, headers),
    })
      .then(Twitter._handleResponseTextOrJson);

    return results;
  }

  async getAccessToken(options) {
    const requestData = {
      url: `${this.oauth}/access_token`,
      method: 'POST',
    };

    let parameters = { oauth_verifier: options.oauth_verifier, oauth_token: options.oauth_token };
    if (parameters.oauth_verifier && parameters.oauth_token) requestData.url += '?' + querystring.stringify(parameters);

    const headers = this.client.toHeader( this.client.authorize(requestData) );

    const results = await Fetch(requestData.url, {
      method: 'POST',
      headers: Object.assign({}, baseHeaders, headers),
    })
      .then(Twitter._handleResponseTextOrJson);

    return results;
  }

  /**
   * Construct the data and headers for an authenticated HTTP request to the Twitter API
   * @param {string} method - 'GET' or 'POST'
   * @param {string} resource - the API endpoint
   * @param {object} parameters
   * @return {{requestData: {url: string, method: string}, headers: ({Authorization: string}|OAuth.Header)}}
   * @private
   */
  _makeRequest(method, resource, parameters) {
    const requestData = {
      url: `${this.url}/${resource}.json`,
      method,
    };
    if (parameters)
      if (method === 'POST') requestData.data = parameters;
      else requestData.url += '?' + querystring.stringify(parameters);

    let headers = {};
    if (this.authType === 'User') {
      headers = this.client.toHeader(
        this.client.authorize(requestData, this.token),
      );
    } else {
      headers = {
        Authorization: `Bearer ${this.config.bearer_token}`,
      };
    }
    return {
      requestData,
      headers,
    };
  }

  /**
   * Send a GET request
   * @param {string} resource - endpoint, e.g. `followers/ids`
   * @param {object} [parameters] - optional parameters
   * @returns {Promise<object>} Promise resolving to the response from the Twitter API.
   *   The `_header` property will be set to the Response headers (useful for checking rate limits)
   */
  get(resource, parameters) {
    const { requestData, headers } = this._makeRequest(
      'GET',
      resource,
      parameters,
    );

    return Fetch(requestData.url, { headers })
      .then(Twitter._handleResponse);
  }

  /**
   * Send a POST request
   * @param {string} resource - endpoint, e.g. `users/lookup`
   * @param {object} body - POST parameters object.
   *   Will be encoded appropriately (JSON or urlencoded) based on the resource
   * @returns {Promise<object>} Promise resolving to the response from the Twitter API.
   *   The `_header` property will be set to the Response headers (useful for checking rate limits)
   */
  post(resource, body) {
    const { requestData, headers } = this._makeRequest(
      'POST',
      resource,
      JSON_ENDPOINTS.includes(resource) ? null : body, // don't sign JSON bodies; only parameters
    );

    const postHeaders = Object.assign({}, baseHeaders, headers);
    if (JSON_ENDPOINTS.includes(resource)) {
      body = JSON.stringify(body);
    } else {
      body = percentEncode(querystring.stringify(body));
      postHeaders['Content-Type'] = 'application/x-www-form-urlencoded';
    }

    return Fetch(requestData.url, {
      method: 'POST',
      headers: postHeaders,
      body,
    })
      .then(Twitter._handleResponse);
  }

  /**
   * Send a PUT request 
   * @param {string} resource - endpoint e.g. `direct_messages/welcome_messages/update`
   * @param {object} parameters - required or optional query parameters
   * @param {object} body - PUT request body 
   * @returns {Promise<object>} Promise resolving to the response from the Twitter API.
   */
  put(resource, parameters, body) {
    const { requestData, headers } = this._makeRequest(
      'PUT',
      resource,
      parameters,
    );

    const putHeaders = Object.assign({}, baseHeaders, headers);
    body = JSON.stringify(body);

    return Fetch(requestData.url, {
      method: 'PUT',
      headers: putHeaders,
      body,
    })
      .then(Twitter._handleResponse);
  }

  /**
   *
   * @param {string} resource - endpoint, e.g. `statuses/filter`
   * @param {object} parameters
   * @returns {Stream}
   */
  stream(resource, parameters) {
    if (this.authType !== 'User')
      throw new Error('Streams require user context authentication');

    const stream = new Stream();

    // POST the request, in order to accommodate long parameter lists, e.g.
    // up to 5000 ids for statuses/filter - https://developer.twitter.com/en/docs/tweets/filter-realtime/api-reference/post-statuses-filter
    const requestData = {
      url: `${getUrl('stream')}/${resource}.json`,
      method: 'POST',
    };
    if (parameters) requestData.data = parameters;

    const headers = this.client.toHeader(
      this.client.authorize(requestData, this.token),
    );

    const request = Fetch(requestData.url, {
      method: 'POST',
      headers: {
        ...headers,
        'Content-Type': 'application/x-www-form-urlencoded',
      },
      body: percentEncode(querystring.stringify(parameters)),
    });

    request
      .then(response => {
        stream.destroy = this.stream.destroy = () => response.body.destroy();

        if (response.ok) {
          stream.emit('start', response);
        } else {
          response._headers = response.headers;  // TODO: see #44 - could omit the line
          stream.emit('error', response);
        }

        response.body
          .on('data', chunk => stream.parse(chunk))
          .on('error', error => stream.emit('error', error))  // no point in adding the original response headers
          .on('end', () => stream.emit('end', response));
      })
      .catch(error => stream.emit('error', error));

    return stream;
  }
}

module.exports = Twitter;<|MERGE_RESOLUTION|>--- conflicted
+++ resolved
@@ -85,15 +85,9 @@
    */
   static async _handleResponse(response) {
     if (response.ok) {
-<<<<<<< HEAD
       const headers = response.headers; // TODO: see #44
-      // Return empty response on 204 "No content"
-      if (response.status === 204)
-=======
-      const headers = response.headers.raw(); // TODO: see #44
       // Return empty response on 204 "No content", or Content-Length=0
       if (response.status === 204 || response.headers.get('content-length') === '0')
->>>>>>> 6dd318d6
         return {
           _headers: headers,
         };
