const crypto = require('crypto');
const OAuth = require('oauth-1.0a');
const Fetch = require('cross-fetch');
const querystring = require('querystring');
const Stream = require('./stream');

const getUrl = (subdomain, endpoint = '1.1') =>
  `https://${subdomain}.twitter.com/${endpoint}`;

const createOauthClient = ({ key, secret }) => {
  const client = OAuth({
    consumer: { key, secret },
    signature_method: 'HMAC-SHA1',
    hash_function(baseString, key) {
      return crypto
        .createHmac('sha1', key)
        .update(baseString)
        .digest('base64');
    },
  });

  return client;
};

const defaults = {
  subdomain: 'api',
  consumer_key: null,
  consumer_secret: null,
  access_token_key: null,
  access_token_secret: null,
  bearer_token: null,
  version: '1.1',
  extension: true,
};

// Twitter expects POST body parameters to be URL-encoded: https://developer.twitter.com/en/docs/basics/authentication/guides/creating-a-signature
// However, some endpoints expect a JSON payload - https://developer.twitter.com/en/docs/direct-messages/sending-and-receiving/api-reference/new-event
// It appears that JSON payloads don't need to be included in the signature,
// because sending DMs works without signing the POST body
const JSON_ENDPOINTS = [
  'direct_messages/events/new',
  'direct_messages/welcome_messages/new',
  'direct_messages/welcome_messages/rules/new',
  'media/metadata/create',
  'collections/entries/curate',
];

const baseHeaders = {
  'Content-Type': 'application/json',
  Accept: 'application/json',
};

function percentEncode(string) {
  // From OAuth.prototype.percentEncode
  return string
    .replace(/!/g, '%21')
    .replace(/\*/g, '%2A')
    .replace(/'/g, '%27')
    .replace(/\(/g, '%28')
    .replace(/\)/g, '%29');
}

class Twitter {
  constructor(options) {
    const config = Object.assign({}, defaults, options);
    this.authType = config.bearer_token ? 'App' : 'User';
    this.client = createOauthClient({
      key: config.consumer_key,
      secret: config.consumer_secret,
    });

    this.token = {
      key: config.access_token_key,
      secret: config.access_token_secret,
    };

    this.url = getUrl(config.subdomain, config.version);
    this.oauth = getUrl(config.subdomain, 'oauth');
    this.config = config;
  }

  /**
   * Parse the JSON from a Response object and add the Headers under `_headers`
   * @param {Response} response - the Response object returned by Fetch
   * @return {Promise<object>}
   * @private
   */
  static async _handleResponse(response) {
    const headers = response.headers; // TODO: see #44
    if (response.ok) {
      // Return empty response on 204 "No content", or Content-Length=0
      if (response.status === 204 || response.headers.get('content-length') === '0')
        return {
          _headers: headers,
        };
      // Otherwise, parse JSON response
      return response.json().then(res => {
        res._headers = headers; // TODO: this creates an array-like object when it adds _headers to an array response
        return res;
      });
    } else {
      throw {
        _headers: headers,
        ...await response.json(),
      };
    }
  }

  /**
   * Resolve the TEXT parsed from the successful response or reject the JSON from the error
   * @param {Response} response - the Response object returned by Fetch
   * @return {Promise<object>}
   * @throws {Promise<object>}
   * @private
   */
  static async _handleResponseTextOrJson(response) {
    let body = await response.text();
    if (response.ok) {
      return querystring.parse(body);
    } else {
      let error;
      try {
        // convert to object if it is a json
        error = JSON.parse(body);
      } catch (e) {
        // it is not a json
        error = body;
      }
      return Promise.reject(error);
    }
  }

  async getBearerToken() {
    const headers = {
      Authorization:
        'Basic ' +
        Buffer.from(
          this.config.consumer_key + ':' + this.config.consumer_secret,
        ).toString('base64'),
      'Content-Type': 'application/x-www-form-urlencoded;charset=UTF-8',
    };

    const results = await Fetch('https://api.twitter.com/oauth2/token', {
      method: 'POST',
      body: 'grant_type=client_credentials',
      headers,
    }).then(Twitter._handleResponse);

    return results;
  }

  async getRequestToken(twitterCallbackUrl) {
    const requestData = {
      url: `${this.oauth}/request_token`,
      method: 'POST',
    };

    let parameters = {};
    if (twitterCallbackUrl) parameters = { oauth_callback: twitterCallbackUrl };
    if (parameters) requestData.url += '?' + querystring.stringify(parameters);

    const headers = this.client.toHeader(
      this.client.authorize(requestData, {}),
    );

    const results = await Fetch(requestData.url, {
      method: 'POST',
      headers: Object.assign({}, baseHeaders, headers),
    })
      .then(Twitter._handleResponseTextOrJson);

    return results;
  }

  async getAccessToken(options) {
    const requestData = {
      url: `${this.oauth}/access_token`,
      method: 'POST',
    };

    let parameters = { oauth_verifier: options.oauth_verifier, oauth_token: options.oauth_token };
    if (parameters.oauth_verifier && parameters.oauth_token) requestData.url += '?' + querystring.stringify(parameters);

    const headers = this.client.toHeader( this.client.authorize(requestData) );

    const results = await Fetch(requestData.url, {
      method: 'POST',
      headers: Object.assign({}, baseHeaders, headers),
    })
      .then(Twitter._handleResponseTextOrJson);

    return results;
  }

  /** Returns the appropriate url for the provided resource 
   * @param {string} resource - The API endpoint
   * @private
  */
  _getResourceUrl(resource) {
    switch(resource) {
    case 'media/upload':
      return getUrl('upload');
    default:
      return this.url;
    }
  }

  /**
   * Construct the data and headers for an authenticated HTTP request to the Twitter API
   * @param {string} method - 'GET' or 'POST'
   * @param {string} resource - the API endpoint
   * @param {object} parameters
   * @return {{requestData: {url: string, method: string}, headers: ({Authorization: string}|OAuth.Header)}}
   * @private
   */
  _makeRequest(method, resource, parameters) {
    const requestData = {
<<<<<<< HEAD
      url: `${this._getResourceUrl(resource)}/${resource}.json`,
=======
      url: `${this.url}/${resource}${this.config.extension ? '.json' : ''}`,
>>>>>>> 00052e6b
      method,
    };
    if (parameters)
      if (method === 'POST') requestData.data = parameters;
      else requestData.url += '?' + querystring.stringify(parameters);

    let headers = {};
    if (this.authType === 'User') {
      headers = this.client.toHeader(
        this.client.authorize(requestData, this.token),
      );
    } else {
      headers = {
        Authorization: `Bearer ${this.config.bearer_token}`,
      };
    }
    return {
      requestData,
      headers,
    };
  }

  /**
   * Send a GET request
   * @param {string} resource - endpoint, e.g. `followers/ids`
   * @param {object} [parameters] - optional parameters
   * @returns {Promise<object>} Promise resolving to the response from the Twitter API.
   *   The `_header` property will be set to the Response headers (useful for checking rate limits)
   */
  get(resource, parameters) {
    const { requestData, headers } = this._makeRequest(
      'GET',
      resource,
      parameters,
    );

    return Fetch(requestData.url, { headers })
      .then(Twitter._handleResponse);
  }

  /**
   * Send a POST request
   * @param {string} resource - endpoint, e.g. `users/lookup`
   * @param {object} body - POST parameters object.
   *   Will be encoded appropriately (JSON or urlencoded) based on the resource
   * @returns {Promise<object>} Promise resolving to the response from the Twitter API.
   *   The `_header` property will be set to the Response headers (useful for checking rate limits)
   */
  post(resource, body) {
    const { requestData, headers } = this._makeRequest(
      'POST',
      resource,
      JSON_ENDPOINTS.includes(resource) ? null : body, // don't sign JSON bodies; only parameters
    );

    const postHeaders = Object.assign({}, baseHeaders, headers);
    if (JSON_ENDPOINTS.includes(resource)) {
      body = JSON.stringify(body);
    } else {
      body = percentEncode(querystring.stringify(body));
      postHeaders['Content-Type'] = 'application/x-www-form-urlencoded';
    }

    return Fetch(requestData.url, {
      method: 'POST',
      headers: postHeaders,
      body,
    })
      .then(Twitter._handleResponse);
  }

  /**
   * Send a PUT request
   * @param {string} resource - endpoint e.g. `direct_messages/welcome_messages/update`
   * @param {object} parameters - required or optional query parameters
   * @param {object} body - PUT request body
   * @returns {Promise<object>} Promise resolving to the response from the Twitter API.
   */
  put(resource, parameters, body) {
    const { requestData, headers } = this._makeRequest(
      'PUT',
      resource,
      parameters,
    );

    const putHeaders = Object.assign({}, baseHeaders, headers);
    body = JSON.stringify(body);

    return Fetch(requestData.url, {
      method: 'PUT',
      headers: putHeaders,
      body,
    })
      .then(Twitter._handleResponse);
  }

  /**
   *
   * @param {string} resource - endpoint, e.g. `statuses/filter`
   * @param {object} parameters
   * @returns {Stream}
   */
  stream(resource, parameters) {
    if (this.authType !== 'User')
      throw new Error('Streams require user context authentication');

    const stream = new Stream();

    // POST the request, in order to accommodate long parameter lists, e.g.
    // up to 5000 ids for statuses/filter - https://developer.twitter.com/en/docs/tweets/filter-realtime/api-reference/post-statuses-filter
    const requestData = {
      url: `${getUrl('stream')}/${resource}${this.config.extension ? '.json' : ''}`,
      method: 'POST',
    };
    if (parameters) requestData.data = parameters;

    const headers = this.client.toHeader(
      this.client.authorize(requestData, this.token),
    );

    const request = Fetch(requestData.url, {
      method: 'POST',
      headers: {
        ...headers,
        'Content-Type': 'application/x-www-form-urlencoded',
      },
      body: percentEncode(querystring.stringify(parameters)),
    });

    request
      .then(response => {
        stream.destroy = this.stream.destroy = () => response.body.destroy();

        if (response.ok) {
          stream.emit('start', response);
        } else {
          response._headers = response.headers;  // TODO: see #44 - could omit the line
          stream.emit('error', response);
        }

        response.body
          .on('data', chunk => stream.parse(chunk))
          .on('error', error => stream.emit('error', error))  // no point in adding the original response headers
          .on('end', () => stream.emit('end', response));
      })
      .catch(error => stream.emit('error', error));

    return stream;
  }
}

module.exports = Twitter;<|MERGE_RESOLUTION|>--- conflicted
+++ resolved
@@ -192,13 +192,14 @@
     return results;
   }
 
-  /** Returns the appropriate url for the provided resource 
+  /** Returns the correct url for the provided resource 
    * @param {string} resource - The API endpoint
    * @private
   */
   _getResourceUrl(resource) {
     switch(resource) {
     case 'media/upload':
+    case 'media/metadata/create':
       return getUrl('upload');
     default:
       return this.url;
@@ -215,11 +216,7 @@
    */
   _makeRequest(method, resource, parameters) {
     const requestData = {
-<<<<<<< HEAD
-      url: `${this._getResourceUrl(resource)}/${resource}.json`,
-=======
-      url: `${this.url}/${resource}${this.config.extension ? '.json' : ''}`,
->>>>>>> 00052e6b
+      url: `${this._getResourceUrl(resource)}/${resource}${this.config.extension ? '.json' : ''}`,
       method,
     };
     if (parameters)
