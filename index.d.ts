/** 
 * Typings for twitter-lite 
 * 
 * @version 0.10-1.0
 * @author Floris de Bijl <@fdebijl>
 * 
 * @example
 * const Twitter = require('twitter-lite')
 *
 * const twitter = new Twitter({
 *  consumer_key: 'XYZ',
 *  consumer_secret: 'XYZ',
 *  access_token_key: 'XYZ',
 *  access_token_secret: 'XYZ'
 * });
 * 
 * @example
 * // Enable esModuleInterop in your tsconfig to import typings
 * import Twitter, { TwitterOptions } from 'twitter-lite'
 *
 * const config: TwitterOptions = {
 *  consumer_key: 'XYZ',
 *  consumer_secret: 'XYZ',
 *  access_token_key: 'XYZ',
 *  access_token_secret: 'XYZ'
 * };
 *
 * const twitter = new Twitter(config);
 */

/// <reference types="node" />
import { EventEmitter } from 'events';
import * as OAuth from 'oauth-1.0a';

<<<<<<< HEAD
export default class Twitter {
  #authType: AuthType;
  #url: string;
  #oauth: string;
  #config: TwitterOptions;
  #client: OAuth;
  #token: KeySecret;

  constructor(options: TwitterOptions);

  /**
   * Parse the JSON from a Response object and add the Headers under `_headers`
   */
  private static _handleResponse(response: Response): Promise<object>;

  getBearerToken(): Promise<BearerResponse>;

  /** The value you specify here will be used as the URL a user is redirected to should they approve your application's access to their account. Set this to oob for out-of-band pin mode. */
  getRequestToken(twitterCallbackUrl: string | 'oob'): Promise<TokenResponse>;

  getAccessToken(options: AccessTokenOptions): Promise<AccessTokenResponse>;

  /**
   * Construct the data and headers for an authenticated HTTP request to the Twitter API
   * @param {'GET | 'POST' | 'PUT'}
   * @param {string} resource - the API endpoint
   */
  private _makeRequest(method: 'GET' | 'POST' | 'PUT', resource: string, parameters: object): { requestData: { url: string; method: string; }; headers: ({ Authorization: string; } | OAuth.Header); };


  /**
   * Send a GET request
   * @type {T = any} Expected type for the response from this request, generally `object` or `array`.
   * @param {string} resource - endpoint, e.g. `followers/ids`
   * @param {object} [parameters] - optional parameters
   * @returns {Promise<T>} Promise resolving to the response from the Twitter API.
   *   The `_header` property will be set to the Response headers (useful for checking rate limits)
   */
  public get<T = any>(resource: string, parameters?: object): Promise<T>;

  /**
   * Send a POST request
   * @type {T = any} Expected type for the response from this request, generally `object` or `array`.
   * @param {string} resource - endpoint, e.g. `users/lookup`
   * @param {object} body - POST parameters object.
   *   Will be encoded appropriately (JSON or urlencoded) based on the resource
   * @returns {Promise<any>} Promise resolving to the response from the Twitter API.
   *   The `_header` property will be set to the Response headers (useful for checking rate limits)
   */
  public post<T = any>(resource: string, body: object): Promise<T>

  /**
   * Send a PUT request 
   * @type {T = any} Expected type for the response from this request, generally `object` or `array`.
   * @param {string} resource - endpoint e.g. `direct_messages/welcome_messages/update`
   * @param {object} parameters - required or optional query parameters
   * @param {object} body - PUT request body 
   * @returns {Promise<any>} Promise resolving to the response from the Twitter API.
   */
  public put<T = any>(resource: string, parameters: object, body: object): Promise<T>

  /**
   * Open a stream to a specified endpoint
   * 
   * @param {string} resource - endpoint, e.g. `statuses/filter`
   * @param {object} parameters
   * @returns {Stream}
   */
  public stream(resource: string, parameters: object): Stream;
}
=======
declare namespace TwitterLite {
  interface TwitterOptions {
    /** "api" is the default (change for other subdomains) */
    subdomain?: string;
    /** version "1.1" is the default (change for other subdomains) */
    version?: string;
    /** consumer key from Twitter. */
    consumer_key: string;
    /** consumer secret from Twitter */
    consumer_secret: string;
    /** access token key from your User (oauth_token) */
    access_token_key?: OauthToken;
    /** access token secret from your User (oauth_token_secret) */
    access_token_secret?: OauthTokenSecret;
  }

  type OauthToken = string;
  type OauthTokenSecret = string;
  type AuthType = 'App' | 'User';

  interface KeySecret {
    key: string;
    secret: string;
  }

  interface AccessTokenOptions {
    /** If using the OAuth web-flow, set these parameters to the values returned in the callback URL. If you are using out-of-band OAuth, set the value of oauth_verifier to the pin-code.
     * The oauth_token here must be the same as the oauth_token returned in the request_token step.*/
    oauth_verifier: string | number;
    oauth_token: string;
  }

  interface BearerResponse {
    token_type: 'bearer';
    access_token: string;
  }

  interface TokenResponse {
    oauth_token: OauthToken;
    oauth_token_secret: OauthTokenSecret;
  }

  interface AccessTokenResponse extends TokenResponse {
    user_id: number;
    screen_name: string;
  }

  class Twitter {
    #authType: AuthType;
    #url: string;
    #oauth: string;
    #config: TwitterOptions;
    #client: OAuth;
    #token: KeySecret;

    constructor(options: TwitterOptions);
  
    /**
     * Parse the JSON from a Response object and add the Headers under `_headers`
     */
    private static _handleResponse(response: Response): Promise<object>;
  
    getBearerToken(): Promise<BearerResponse>;
  
    /** The value you specify here will be used as the URL a user is redirected to should they approve your application's access to their account. Set this to oob for out-of-band pin mode. */
    getRequestToken(twitterCallbackUrl: string | 'oob'): Promise<TokenResponse>;
>>>>>>> 0a904163


interface TwitterOptions {
  /** "api" is the default (change for other subdomains) */
  subdomain?: string;
  /** version "1.1" is the default (change for other subdomains) */
  version?: string;
  /** consumer key from Twitter. */
  consumer_key: string;
  /** consumer secret from Twitter */
  consumer_secret: string;
  /** access token key from your User (oauth_token) */
  access_token_key?: OauthToken;
  /** access token secret from your User (oauth_token_secret) */
  access_token_secret?: OauthTokenSecret;
}

type OauthToken = string;
type OauthTokenSecret = string;
type AuthType = 'App' | 'User';

interface KeySecret {
  key: string;
  secret: string;
}

interface AccessTokenOptions {
  /** If using the OAuth web-flow, set these parameters to the values returned in the callback URL. If you are using out-of-band OAuth, set the value of oauth_verifier to the pin-code.
   * The oauth_token here must be the same as the oauth_token returned in the request_token step.*/
  oauth_verifier: string | number;
  oauth_token: string;
}

interface BearerResponse {
  token_type: 'bearer';
  access_token: string;
}

interface TokenResponse {
  oauth_token: OauthToken;
  oauth_token_secret: OauthTokenSecret;
}

interface AccessTokenResponse extends TokenResponse {
  user_id: number;
  screen_name: string;
}
  
declare class Stream extends EventEmitter {
  constructor();

  parse(buffer: Buffer): void;
} <|MERGE_RESOLUTION|>--- conflicted
+++ resolved
@@ -32,7 +32,6 @@
 import { EventEmitter } from 'events';
 import * as OAuth from 'oauth-1.0a';
 
-<<<<<<< HEAD
 export default class Twitter {
   #authType: AuthType;
   #url: string;
@@ -103,75 +102,6 @@
    */
   public stream(resource: string, parameters: object): Stream;
 }
-=======
-declare namespace TwitterLite {
-  interface TwitterOptions {
-    /** "api" is the default (change for other subdomains) */
-    subdomain?: string;
-    /** version "1.1" is the default (change for other subdomains) */
-    version?: string;
-    /** consumer key from Twitter. */
-    consumer_key: string;
-    /** consumer secret from Twitter */
-    consumer_secret: string;
-    /** access token key from your User (oauth_token) */
-    access_token_key?: OauthToken;
-    /** access token secret from your User (oauth_token_secret) */
-    access_token_secret?: OauthTokenSecret;
-  }
-
-  type OauthToken = string;
-  type OauthTokenSecret = string;
-  type AuthType = 'App' | 'User';
-
-  interface KeySecret {
-    key: string;
-    secret: string;
-  }
-
-  interface AccessTokenOptions {
-    /** If using the OAuth web-flow, set these parameters to the values returned in the callback URL. If you are using out-of-band OAuth, set the value of oauth_verifier to the pin-code.
-     * The oauth_token here must be the same as the oauth_token returned in the request_token step.*/
-    oauth_verifier: string | number;
-    oauth_token: string;
-  }
-
-  interface BearerResponse {
-    token_type: 'bearer';
-    access_token: string;
-  }
-
-  interface TokenResponse {
-    oauth_token: OauthToken;
-    oauth_token_secret: OauthTokenSecret;
-  }
-
-  interface AccessTokenResponse extends TokenResponse {
-    user_id: number;
-    screen_name: string;
-  }
-
-  class Twitter {
-    #authType: AuthType;
-    #url: string;
-    #oauth: string;
-    #config: TwitterOptions;
-    #client: OAuth;
-    #token: KeySecret;
-
-    constructor(options: TwitterOptions);
-  
-    /**
-     * Parse the JSON from a Response object and add the Headers under `_headers`
-     */
-    private static _handleResponse(response: Response): Promise<object>;
-  
-    getBearerToken(): Promise<BearerResponse>;
-  
-    /** The value you specify here will be used as the URL a user is redirected to should they approve your application's access to their account. Set this to oob for out-of-band pin mode. */
-    getRequestToken(twitterCallbackUrl: string | 'oob'): Promise<TokenResponse>;
->>>>>>> 0a904163
-
 
 interface TwitterOptions {
   /** "api" is the default (change for other subdomains) */
